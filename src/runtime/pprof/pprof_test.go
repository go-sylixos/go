--- conflicted
+++ resolved
@@ -416,33 +416,6 @@
 	return p
 }
 
-<<<<<<< HEAD
-func cpuProfilingBroken() bool {
-	switch runtime.GOOS {
-	case "plan9":
-		// Profiling unimplemented.
-		return true
-	case "aix":
-		// See https://golang.org/issue/45170.
-		return true
-	case "ios", "dragonfly", "netbsd", "illumos", "solaris":
-		// See https://golang.org/issue/13841.
-		return true
-	case "openbsd":
-		if runtime.GOARCH == "arm" || runtime.GOARCH == "arm64" {
-			// See https://golang.org/issue/13841.
-			return true
-		}
-	case "sylixos":
-		// Profiling SIG will only send to main process main thread.
-		return true
-	}
-
-	return false
-}
-
-=======
->>>>>>> 49860cf9
 // testCPUProfile runs f under the CPU profiler, checking for some conditions specified by need,
 // as interpreted by matches, and returns the parsed profile.
 func testCPUProfile(t *testing.T, matches profileMatchFunc, f func(dur time.Duration)) *profile.Profile {
