// Copyright 2009 The Go Authors. All rights reserved.
// Use of this source code is governed by a BSD-style
// license that can be found in the LICENSE file.

package tls

import (
	"container/list"
	"crypto"
	"crypto/rand"
	"crypto/sha512"
	"crypto/x509"
	"errors"
	"fmt"
	"internal/cpu"
	"io"
	"math/big"
	"net"
	"os"
	"strings"
	"sync"
	"time"
)

import "crypto/internal/boring"

const (
	VersionTLS10 = 0x0301
	VersionTLS11 = 0x0302
	VersionTLS12 = 0x0303
	VersionTLS13 = 0x0304

	// Deprecated: SSLv3 is cryptographically broken, and will be
	// removed in Go 1.14. See golang.org/issue/32716.
	VersionSSL30 = 0x0300
)

const (
	maxPlaintext       = 16384        // maximum plaintext payload length
	maxCiphertext      = 16384 + 2048 // maximum ciphertext payload length
	maxCiphertextTLS13 = 16384 + 256  // maximum ciphertext length in TLS 1.3
	recordHeaderLen    = 5            // record header length
	maxHandshake       = 65536        // maximum handshake we support (protocol max is 16 MB)
	maxUselessRecords  = 16           // maximum number of consecutive non-advancing records
)

// TLS record types.
type recordType uint8

const (
	recordTypeChangeCipherSpec recordType = 20
	recordTypeAlert            recordType = 21
	recordTypeHandshake        recordType = 22
	recordTypeApplicationData  recordType = 23
)

// TLS handshake message types.
const (
	typeHelloRequest        uint8 = 0
	typeClientHello         uint8 = 1
	typeServerHello         uint8 = 2
	typeNewSessionTicket    uint8 = 4
	typeEndOfEarlyData      uint8 = 5
	typeEncryptedExtensions uint8 = 8
	typeCertificate         uint8 = 11
	typeServerKeyExchange   uint8 = 12
	typeCertificateRequest  uint8 = 13
	typeServerHelloDone     uint8 = 14
	typeCertificateVerify   uint8 = 15
	typeClientKeyExchange   uint8 = 16
	typeFinished            uint8 = 20
	typeCertificateStatus   uint8 = 22
	typeKeyUpdate           uint8 = 24
	typeNextProtocol        uint8 = 67  // Not IANA assigned
	typeMessageHash         uint8 = 254 // synthetic message
)

// TLS compression types.
const (
	compressionNone uint8 = 0
)

// TLS extension numbers
const (
	extensionServerName              uint16 = 0
	extensionStatusRequest           uint16 = 5
	extensionSupportedCurves         uint16 = 10 // supported_groups in TLS 1.3, see RFC 8446, Section 4.2.7
	extensionSupportedPoints         uint16 = 11
	extensionSignatureAlgorithms     uint16 = 13
	extensionALPN                    uint16 = 16
	extensionSCT                     uint16 = 18
	extensionSessionTicket           uint16 = 35
	extensionPreSharedKey            uint16 = 41
	extensionEarlyData               uint16 = 42
	extensionSupportedVersions       uint16 = 43
	extensionCookie                  uint16 = 44
	extensionPSKModes                uint16 = 45
	extensionCertificateAuthorities  uint16 = 47
	extensionSignatureAlgorithmsCert uint16 = 50
	extensionKeyShare                uint16 = 51
	extensionNextProtoNeg            uint16 = 13172 // not IANA assigned
	extensionRenegotiationInfo       uint16 = 0xff01
)

// TLS signaling cipher suite values
const (
	scsvRenegotiation uint16 = 0x00ff
)

// CurveID is the type of a TLS identifier for an elliptic curve. See
// https://www.iana.org/assignments/tls-parameters/tls-parameters.xml#tls-parameters-8.
//
// In TLS 1.3, this type is called NamedGroup, but at this time this library
// only supports Elliptic Curve based groups. See RFC 8446, Section 4.2.7.
type CurveID uint16

const (
	CurveP256 CurveID = 23
	CurveP384 CurveID = 24
	CurveP521 CurveID = 25
	X25519    CurveID = 29
)

// TLS 1.3 Key Share. See RFC 8446, Section 4.2.8.
type keyShare struct {
	group CurveID
	data  []byte
}

// TLS 1.3 PSK Key Exchange Modes. See RFC 8446, Section 4.2.9.
const (
	pskModePlain uint8 = 0
	pskModeDHE   uint8 = 1
)

// TLS 1.3 PSK Identity. Can be a Session Ticket, or a reference to a saved
// session. See RFC 8446, Section 4.2.11.
type pskIdentity struct {
	label               []byte
	obfuscatedTicketAge uint32
}

// TLS Elliptic Curve Point Formats
// https://www.iana.org/assignments/tls-parameters/tls-parameters.xml#tls-parameters-9
const (
	pointFormatUncompressed uint8 = 0
)

// TLS CertificateStatusType (RFC 3546)
const (
	statusTypeOCSP uint8 = 1
)

// Certificate types (for certificateRequestMsg)
const (
	certTypeRSASign   = 1
	certTypeECDSASign = 64 // ECDSA or EdDSA keys, see RFC 8422, Section 3.
)

// Signature algorithms (for internal signaling use). Starting at 225 to avoid overlap with
// TLS 1.2 codepoints (RFC 5246, Appendix A.4.1), with which these have nothing to do.
const (
	signaturePKCS1v15 uint8 = iota + 225
	signatureRSAPSS
	signatureECDSA
	signatureEd25519
)

// directSigning is a standard Hash value that signals that no pre-hashing
// should be performed, and that the input should be signed directly. It is the
// hash function associated with the Ed25519 signature scheme.
var directSigning crypto.Hash = 0

// defaultSupportedSignatureAlgorithms contains the signature and hash algorithms that
// the code advertises as supported in a TLS 1.2+ ClientHello and in a TLS 1.2+
// CertificateRequest. The two fields are merged to match with TLS 1.3.
// Note that in TLS 1.2, the ECDSA algorithms are not constrained to P-256, etc.
var defaultSupportedSignatureAlgorithms = []SignatureScheme{
	PSSWithSHA256,
	ECDSAWithP256AndSHA256,
	Ed25519,
	PSSWithSHA384,
	PSSWithSHA512,
	PKCS1WithSHA256,
	PKCS1WithSHA384,
	PKCS1WithSHA512,
	ECDSAWithP384AndSHA384,
	ECDSAWithP521AndSHA512,
	PKCS1WithSHA1,
	ECDSAWithSHA1,
}

// defaultSupportedSignatureAlgorithmsTLS12 contains the signature and hash algorithms
// that are supported in TLS 1.2, where it is possible to distinguish the
// protocol version. This is temporary, see Issue 32425.
var defaultSupportedSignatureAlgorithmsTLS12 = []SignatureScheme{
	PKCS1WithSHA256,
	ECDSAWithP256AndSHA256,
	Ed25519,
	PKCS1WithSHA384,
	PKCS1WithSHA512,
	ECDSAWithP384AndSHA384,
	ECDSAWithP521AndSHA512,
	PKCS1WithSHA1,
	ECDSAWithSHA1,
}

// helloRetryRequestRandom is set as the Random value of a ServerHello
// to signal that the message is actually a HelloRetryRequest.
var helloRetryRequestRandom = []byte{ // See RFC 8446, Section 4.1.3.
	0xCF, 0x21, 0xAD, 0x74, 0xE5, 0x9A, 0x61, 0x11,
	0xBE, 0x1D, 0x8C, 0x02, 0x1E, 0x65, 0xB8, 0x91,
	0xC2, 0xA2, 0x11, 0x16, 0x7A, 0xBB, 0x8C, 0x5E,
	0x07, 0x9E, 0x09, 0xE2, 0xC8, 0xA8, 0x33, 0x9C,
}

const (
	// downgradeCanaryTLS12 or downgradeCanaryTLS11 is embedded in the server
	// random as a downgrade protection if the server would be capable of
	// negotiating a higher version. See RFC 8446, Section 4.1.3.
	downgradeCanaryTLS12 = "DOWNGRD\x01"
	downgradeCanaryTLS11 = "DOWNGRD\x00"
)

// ConnectionState records basic TLS details about the connection.
type ConnectionState struct {
	Version                     uint16                // TLS version used by the connection (e.g. VersionTLS12)
	HandshakeComplete           bool                  // TLS handshake is complete
	DidResume                   bool                  // connection resumes a previous TLS connection
	CipherSuite                 uint16                // cipher suite in use (TLS_ECDHE_ECDSA_WITH_AES_128_GCM_SHA256, ...)
	NegotiatedProtocol          string                // negotiated next protocol (not guaranteed to be from Config.NextProtos)
	NegotiatedProtocolIsMutual  bool                  // negotiated protocol was advertised by server (client side only)
	ServerName                  string                // server name requested by client, if any (server side only)
	PeerCertificates            []*x509.Certificate   // certificate chain presented by remote peer
	VerifiedChains              [][]*x509.Certificate // verified chains built from PeerCertificates
	SignedCertificateTimestamps [][]byte              // SCTs from the peer, if any
	OCSPResponse                []byte                // stapled OCSP response from peer, if any

	// ekm is a closure exposed via ExportKeyingMaterial.
	ekm func(label string, context []byte, length int) ([]byte, error)

	// TLSUnique contains the "tls-unique" channel binding value (see RFC
	// 5929, section 3). For resumed sessions this value will be nil
	// because resumption does not include enough context (see
	// https://mitls.org/pages/attacks/3SHAKE#channelbindings). This will
	// change in future versions of Go once the TLS master-secret fix has
	// been standardized and implemented. It is not defined in TLS 1.3.
	TLSUnique []byte
}

// ExportKeyingMaterial returns length bytes of exported key material in a new
// slice as defined in RFC 5705. If context is nil, it is not used as part of
// the seed. If the connection was set to allow renegotiation via
// Config.Renegotiation, this function will return an error.
func (cs *ConnectionState) ExportKeyingMaterial(label string, context []byte, length int) ([]byte, error) {
	return cs.ekm(label, context, length)
}

// ClientAuthType declares the policy the server will follow for
// TLS Client Authentication.
type ClientAuthType int

const (
	NoClientCert ClientAuthType = iota
	RequestClientCert
	RequireAnyClientCert
	VerifyClientCertIfGiven
	RequireAndVerifyClientCert
)

// requiresClientCert reports whether the ClientAuthType requires a client
// certificate to be provided.
func requiresClientCert(c ClientAuthType) bool {
	switch c {
	case RequireAnyClientCert, RequireAndVerifyClientCert:
		return true
	default:
		return false
	}
}

// ClientSessionState contains the state needed by clients to resume TLS
// sessions.
type ClientSessionState struct {
	sessionTicket      []uint8               // Encrypted ticket used for session resumption with server
	vers               uint16                // SSL/TLS version negotiated for the session
	cipherSuite        uint16                // Ciphersuite negotiated for the session
	masterSecret       []byte                // Full handshake MasterSecret, or TLS 1.3 resumption_master_secret
	serverCertificates []*x509.Certificate   // Certificate chain presented by the server
	verifiedChains     [][]*x509.Certificate // Certificate chains we built for verification
	receivedAt         time.Time             // When the session ticket was received from the server

	// TLS 1.3 fields.
	nonce  []byte    // Ticket nonce sent by the server, to derive PSK
	useBy  time.Time // Expiration of the ticket lifetime as set by the server
	ageAdd uint32    // Random obfuscation factor for sending the ticket age
}

// ClientSessionCache is a cache of ClientSessionState objects that can be used
// by a client to resume a TLS session with a given server. ClientSessionCache
// implementations should expect to be called concurrently from different
// goroutines. Up to TLS 1.2, only ticket-based resumption is supported, not
// SessionID-based resumption. In TLS 1.3 they were merged into PSK modes, which
// are supported via this interface.
type ClientSessionCache interface {
	// Get searches for a ClientSessionState associated with the given key.
	// On return, ok is true if one was found.
	Get(sessionKey string) (session *ClientSessionState, ok bool)

	// Put adds the ClientSessionState to the cache with the given key. It might
	// get called multiple times in a connection if a TLS 1.3 server provides
	// more than one session ticket. If called with a nil *ClientSessionState,
	// it should remove the cache entry.
	Put(sessionKey string, cs *ClientSessionState)
}

// SignatureScheme identifies a signature algorithm supported by TLS. See
// RFC 8446, Section 4.2.3.
type SignatureScheme uint16

const (
	// RSASSA-PKCS1-v1_5 algorithms.
	PKCS1WithSHA256 SignatureScheme = 0x0401
	PKCS1WithSHA384 SignatureScheme = 0x0501
	PKCS1WithSHA512 SignatureScheme = 0x0601

	// RSASSA-PSS algorithms with public key OID rsaEncryption.
	PSSWithSHA256 SignatureScheme = 0x0804
	PSSWithSHA384 SignatureScheme = 0x0805
	PSSWithSHA512 SignatureScheme = 0x0806

	// ECDSA algorithms. Only constrained to a specific curve in TLS 1.3.
	ECDSAWithP256AndSHA256 SignatureScheme = 0x0403
	ECDSAWithP384AndSHA384 SignatureScheme = 0x0503
	ECDSAWithP521AndSHA512 SignatureScheme = 0x0603

	// EdDSA algorithms.
	Ed25519 SignatureScheme = 0x0807

	// Legacy signature and hash algorithms for TLS 1.2.
	PKCS1WithSHA1 SignatureScheme = 0x0201
	ECDSAWithSHA1 SignatureScheme = 0x0203
)

// ClientHelloInfo contains information from a ClientHello message in order to
// guide certificate selection in the GetCertificate callback.
type ClientHelloInfo struct {
	// CipherSuites lists the CipherSuites supported by the client (e.g.
	// TLS_AES_128_GCM_SHA256, TLS_ECDHE_ECDSA_WITH_AES_128_GCM_SHA256).
	CipherSuites []uint16

	// ServerName indicates the name of the server requested by the client
	// in order to support virtual hosting. ServerName is only set if the
	// client is using SNI (see RFC 4366, Section 3.1).
	ServerName string

	// SupportedCurves lists the elliptic curves supported by the client.
	// SupportedCurves is set only if the Supported Elliptic Curves
	// Extension is being used (see RFC 4492, Section 5.1.1).
	SupportedCurves []CurveID

	// SupportedPoints lists the point formats supported by the client.
	// SupportedPoints is set only if the Supported Point Formats Extension
	// is being used (see RFC 4492, Section 5.1.2).
	SupportedPoints []uint8

	// SignatureSchemes lists the signature and hash schemes that the client
	// is willing to verify. SignatureSchemes is set only if the Signature
	// Algorithms Extension is being used (see RFC 5246, Section 7.4.1.4.1).
	SignatureSchemes []SignatureScheme

	// SupportedProtos lists the application protocols supported by the client.
	// SupportedProtos is set only if the Application-Layer Protocol
	// Negotiation Extension is being used (see RFC 7301, Section 3.1).
	//
	// Servers can select a protocol by setting Config.NextProtos in a
	// GetConfigForClient return value.
	SupportedProtos []string

	// SupportedVersions lists the TLS versions supported by the client.
	// For TLS versions less than 1.3, this is extrapolated from the max
	// version advertised by the client, so values other than the greatest
	// might be rejected if used.
	SupportedVersions []uint16

	// Conn is the underlying net.Conn for the connection. Do not read
	// from, or write to, this connection; that will cause the TLS
	// connection to fail.
	Conn net.Conn
}

// CertificateRequestInfo contains information from a server's
// CertificateRequest message, which is used to demand a certificate and proof
// of control from a client.
type CertificateRequestInfo struct {
	// AcceptableCAs contains zero or more, DER-encoded, X.501
	// Distinguished Names. These are the names of root or intermediate CAs
	// that the server wishes the returned certificate to be signed by. An
	// empty slice indicates that the server has no preference.
	AcceptableCAs [][]byte

	// SignatureSchemes lists the signature schemes that the server is
	// willing to verify.
	SignatureSchemes []SignatureScheme
}

// RenegotiationSupport enumerates the different levels of support for TLS
// renegotiation. TLS renegotiation is the act of performing subsequent
// handshakes on a connection after the first. This significantly complicates
// the state machine and has been the source of numerous, subtle security
// issues. Initiating a renegotiation is not supported, but support for
// accepting renegotiation requests may be enabled.
//
// Even when enabled, the server may not change its identity between handshakes
// (i.e. the leaf certificate must be the same). Additionally, concurrent
// handshake and application data flow is not permitted so renegotiation can
// only be used with protocols that synchronise with the renegotiation, such as
// HTTPS.
//
// Renegotiation is not defined in TLS 1.3.
type RenegotiationSupport int

const (
	// RenegotiateNever disables renegotiation.
	RenegotiateNever RenegotiationSupport = iota

	// RenegotiateOnceAsClient allows a remote server to request
	// renegotiation once per connection.
	RenegotiateOnceAsClient

	// RenegotiateFreelyAsClient allows a remote server to repeatedly
	// request renegotiation.
	RenegotiateFreelyAsClient
)

// A Config structure is used to configure a TLS client or server.
// After one has been passed to a TLS function it must not be
// modified. A Config may be reused; the tls package will also not
// modify it.
type Config struct {
	// Rand provides the source of entropy for nonces and RSA blinding.
	// If Rand is nil, TLS uses the cryptographic random reader in package
	// crypto/rand.
	// The Reader must be safe for use by multiple goroutines.
	Rand io.Reader

	// Time returns the current time as the number of seconds since the epoch.
	// If Time is nil, TLS uses time.Now.
	Time func() time.Time

	// Certificates contains one or more certificate chains to present to
	// the other side of the connection. Server configurations must include
	// at least one certificate or else set GetCertificate. Clients doing
	// client-authentication may set either Certificates or
	// GetClientCertificate.
	Certificates []Certificate

	// NameToCertificate maps from a certificate name to an element of
	// Certificates. Note that a certificate name can be of the form
	// '*.example.com' and so doesn't have to be a domain name as such.
	// See Config.BuildNameToCertificate
	// The nil value causes the first element of Certificates to be used
	// for all connections.
	NameToCertificate map[string]*Certificate

	// GetCertificate returns a Certificate based on the given
	// ClientHelloInfo. It will only be called if the client supplies SNI
	// information or if Certificates is empty.
	//
	// If GetCertificate is nil or returns nil, then the certificate is
	// retrieved from NameToCertificate. If NameToCertificate is nil, the
	// first element of Certificates will be used.
	GetCertificate func(*ClientHelloInfo) (*Certificate, error)

	// GetClientCertificate, if not nil, is called when a server requests a
	// certificate from a client. If set, the contents of Certificates will
	// be ignored.
	//
	// If GetClientCertificate returns an error, the handshake will be
	// aborted and that error will be returned. Otherwise
	// GetClientCertificate must return a non-nil Certificate. If
	// Certificate.Certificate is empty then no certificate will be sent to
	// the server. If this is unacceptable to the server then it may abort
	// the handshake.
	//
	// GetClientCertificate may be called multiple times for the same
	// connection if renegotiation occurs or if TLS 1.3 is in use.
	GetClientCertificate func(*CertificateRequestInfo) (*Certificate, error)

	// GetConfigForClient, if not nil, is called after a ClientHello is
	// received from a client. It may return a non-nil Config in order to
	// change the Config that will be used to handle this connection. If
	// the returned Config is nil, the original Config will be used. The
	// Config returned by this callback may not be subsequently modified.
	//
	// If GetConfigForClient is nil, the Config passed to Server() will be
	// used for all connections.
	//
	// Uniquely for the fields in the returned Config, session ticket keys
	// will be duplicated from the original Config if not set.
	// Specifically, if SetSessionTicketKeys was called on the original
	// config but not on the returned config then the ticket keys from the
	// original config will be copied into the new config before use.
	// Otherwise, if SessionTicketKey was set in the original config but
	// not in the returned config then it will be copied into the returned
	// config before use. If neither of those cases applies then the key
	// material from the returned config will be used for session tickets.
	GetConfigForClient func(*ClientHelloInfo) (*Config, error)

	// VerifyPeerCertificate, if not nil, is called after normal
	// certificate verification by either a TLS client or server. It
	// receives the raw ASN.1 certificates provided by the peer and also
	// any verified chains that normal processing found. If it returns a
	// non-nil error, the handshake is aborted and that error results.
	//
	// If normal verification fails then the handshake will abort before
	// considering this callback. If normal verification is disabled by
	// setting InsecureSkipVerify, or (for a server) when ClientAuth is
	// RequestClientCert or RequireAnyClientCert, then this callback will
	// be considered but the verifiedChains argument will always be nil.
	VerifyPeerCertificate func(rawCerts [][]byte, verifiedChains [][]*x509.Certificate) error

	// RootCAs defines the set of root certificate authorities
	// that clients use when verifying server certificates.
	// If RootCAs is nil, TLS uses the host's root CA set.
	RootCAs *x509.CertPool

	// NextProtos is a list of supported application level protocols, in
	// order of preference.
	NextProtos []string

	// ServerName is used to verify the hostname on the returned
	// certificates unless InsecureSkipVerify is given. It is also included
	// in the client's handshake to support virtual hosting unless it is
	// an IP address.
	ServerName string

	// ClientAuth determines the server's policy for
	// TLS Client Authentication. The default is NoClientCert.
	ClientAuth ClientAuthType

	// ClientCAs defines the set of root certificate authorities
	// that servers use if required to verify a client certificate
	// by the policy in ClientAuth.
	ClientCAs *x509.CertPool

	// InsecureSkipVerify controls whether a client verifies the
	// server's certificate chain and host name.
	// If InsecureSkipVerify is true, TLS accepts any certificate
	// presented by the server and any host name in that certificate.
	// In this mode, TLS is susceptible to man-in-the-middle attacks.
	// This should be used only for testing.
	InsecureSkipVerify bool

	// CipherSuites is a list of supported cipher suites for TLS versions up to
	// TLS 1.2. If CipherSuites is nil, a default list of secure cipher suites
	// is used, with a preference order based on hardware performance. The
	// default cipher suites might change over Go versions. Note that TLS 1.3
	// ciphersuites are not configurable.
	CipherSuites []uint16

	// PreferServerCipherSuites controls whether the server selects the
	// client's most preferred ciphersuite, or the server's most preferred
	// ciphersuite. If true then the server's preference, as expressed in
	// the order of elements in CipherSuites, is used.
	PreferServerCipherSuites bool

	// SessionTicketsDisabled may be set to true to disable session ticket and
	// PSK (resumption) support. Note that on clients, session ticket support is
	// also disabled if ClientSessionCache is nil.
	SessionTicketsDisabled bool

	// SessionTicketKey is used by TLS servers to provide session resumption.
	// See RFC 5077 and the PSK mode of RFC 8446. If zero, it will be filled
	// with random data before the first server handshake.
	//
	// If multiple servers are terminating connections for the same host
	// they should all have the same SessionTicketKey. If the
	// SessionTicketKey leaks, previously recorded and future TLS
	// connections using that key might be compromised.
	SessionTicketKey [32]byte

	// ClientSessionCache is a cache of ClientSessionState entries for TLS
	// session resumption. It is only used by clients.
	ClientSessionCache ClientSessionCache

	// MinVersion contains the minimum SSL/TLS version that is acceptable.
	// If zero, then TLS 1.0 is taken as the minimum.
	MinVersion uint16

	// MaxVersion contains the maximum SSL/TLS version that is acceptable.
	// If zero, then the maximum version supported by this package is used,
	// which is currently TLS 1.3.
	MaxVersion uint16

	// CurvePreferences contains the elliptic curves that will be used in
	// an ECDHE handshake, in preference order. If empty, the default will
	// be used. The client will use the first preference as the type for
	// its key share in TLS 1.3. This may change in the future.
	CurvePreferences []CurveID

	// DynamicRecordSizingDisabled disables adaptive sizing of TLS records.
	// When true, the largest possible TLS record size is always used. When
	// false, the size of TLS records may be adjusted in an attempt to
	// improve latency.
	DynamicRecordSizingDisabled bool

	// Renegotiation controls what types of renegotiation are supported.
	// The default, none, is correct for the vast majority of applications.
	Renegotiation RenegotiationSupport

	// KeyLogWriter optionally specifies a destination for TLS master secrets
	// in NSS key log format that can be used to allow external programs
	// such as Wireshark to decrypt TLS connections.
	// See https://developer.mozilla.org/en-US/docs/Mozilla/Projects/NSS/Key_Log_Format.
	// Use of KeyLogWriter compromises security and should only be
	// used for debugging.
	KeyLogWriter io.Writer

	serverInitOnce sync.Once // guards calling (*Config).serverInit

	// mutex protects sessionTicketKeys.
	mutex sync.RWMutex
	// sessionTicketKeys contains zero or more ticket keys. If the length
	// is zero, SessionTicketsDisabled must be true. The first key is used
	// for new tickets and any subsequent keys can be used to decrypt old
	// tickets.
	sessionTicketKeys []ticketKey
}

// ticketKeyNameLen is the number of bytes of identifier that is prepended to
// an encrypted session ticket in order to identify the key used to encrypt it.
const ticketKeyNameLen = 16

// ticketKey is the internal representation of a session ticket key.
type ticketKey struct {
	// keyName is an opaque byte string that serves to identify the session
	// ticket key. It's exposed as plaintext in every session ticket.
	keyName [ticketKeyNameLen]byte
	aesKey  [16]byte
	hmacKey [16]byte
}

// ticketKeyFromBytes converts from the external representation of a session
// ticket key to a ticketKey. Externally, session ticket keys are 32 random
// bytes and this function expands that into sufficient name and key material.
func ticketKeyFromBytes(b [32]byte) (key ticketKey) {
	hashed := sha512.Sum512(b[:])
	copy(key.keyName[:], hashed[:ticketKeyNameLen])
	copy(key.aesKey[:], hashed[ticketKeyNameLen:ticketKeyNameLen+16])
	copy(key.hmacKey[:], hashed[ticketKeyNameLen+16:ticketKeyNameLen+32])
	return key
}

// maxSessionTicketLifetime is the maximum allowed lifetime of a TLS 1.3 session
// ticket, and the lifetime we set for tickets we send.
const maxSessionTicketLifetime = 7 * 24 * time.Hour

// Clone returns a shallow clone of c. It is safe to clone a Config that is
// being used concurrently by a TLS client or server.
func (c *Config) Clone() *Config {
	// Running serverInit ensures that it's safe to read
	// SessionTicketsDisabled.
	c.serverInitOnce.Do(func() { c.serverInit(nil) })

	var sessionTicketKeys []ticketKey
	c.mutex.RLock()
	sessionTicketKeys = c.sessionTicketKeys
	c.mutex.RUnlock()

	return &Config{
		Rand:                        c.Rand,
		Time:                        c.Time,
		Certificates:                c.Certificates,
		NameToCertificate:           c.NameToCertificate,
		GetCertificate:              c.GetCertificate,
		GetClientCertificate:        c.GetClientCertificate,
		GetConfigForClient:          c.GetConfigForClient,
		VerifyPeerCertificate:       c.VerifyPeerCertificate,
		RootCAs:                     c.RootCAs,
		NextProtos:                  c.NextProtos,
		ServerName:                  c.ServerName,
		ClientAuth:                  c.ClientAuth,
		ClientCAs:                   c.ClientCAs,
		InsecureSkipVerify:          c.InsecureSkipVerify,
		CipherSuites:                c.CipherSuites,
		PreferServerCipherSuites:    c.PreferServerCipherSuites,
		SessionTicketsDisabled:      c.SessionTicketsDisabled,
		SessionTicketKey:            c.SessionTicketKey,
		ClientSessionCache:          c.ClientSessionCache,
		MinVersion:                  c.MinVersion,
		MaxVersion:                  c.MaxVersion,
		CurvePreferences:            c.CurvePreferences,
		DynamicRecordSizingDisabled: c.DynamicRecordSizingDisabled,
		Renegotiation:               c.Renegotiation,
		KeyLogWriter:                c.KeyLogWriter,
		sessionTicketKeys:           sessionTicketKeys,
	}
}

// serverInit is run under c.serverInitOnce to do initialization of c. If c was
// returned by a GetConfigForClient callback then the argument should be the
// Config that was passed to Server, otherwise it should be nil.
func (c *Config) serverInit(originalConfig *Config) {
	if c.SessionTicketsDisabled || len(c.ticketKeys()) != 0 {
		return
	}

	alreadySet := false
	for _, b := range c.SessionTicketKey {
		if b != 0 {
			alreadySet = true
			break
		}
	}

	if !alreadySet {
		if originalConfig != nil {
			copy(c.SessionTicketKey[:], originalConfig.SessionTicketKey[:])
		} else if _, err := io.ReadFull(c.rand(), c.SessionTicketKey[:]); err != nil {
			c.SessionTicketsDisabled = true
			return
		}
	}

	if originalConfig != nil {
		originalConfig.mutex.RLock()
		c.sessionTicketKeys = originalConfig.sessionTicketKeys
		originalConfig.mutex.RUnlock()
	} else {
		c.sessionTicketKeys = []ticketKey{ticketKeyFromBytes(c.SessionTicketKey)}
	}
}

func (c *Config) ticketKeys() []ticketKey {
	c.mutex.RLock()
	// c.sessionTicketKeys is constant once created. SetSessionTicketKeys
	// will only update it by replacing it with a new value.
	ret := c.sessionTicketKeys
	c.mutex.RUnlock()
	return ret
}

// SetSessionTicketKeys updates the session ticket keys for a server. The first
// key will be used when creating new tickets, while all keys can be used for
// decrypting tickets. It is safe to call this function while the server is
// running in order to rotate the session ticket keys. The function will panic
// if keys is empty.
func (c *Config) SetSessionTicketKeys(keys [][32]byte) {
	if len(keys) == 0 {
		panic("tls: keys must have at least one key")
	}

	newKeys := make([]ticketKey, len(keys))
	for i, bytes := range keys {
		newKeys[i] = ticketKeyFromBytes(bytes)
	}

	c.mutex.Lock()
	c.sessionTicketKeys = newKeys
	c.mutex.Unlock()
}

func (c *Config) rand() io.Reader {
	r := c.Rand
	if r == nil {
		return rand.Reader
	}
	return r
}

func (c *Config) time() time.Time {
	t := c.Time
	if t == nil {
		t = time.Now
	}
	return t()
}

func (c *Config) cipherSuites() []uint16 {
	if needFIPS() {
		return fipsCipherSuites(c)
	}
	s := c.CipherSuites
	if s == nil {
		s = defaultCipherSuites()
	}
	return s
}

var supportedVersions = []uint16{
	VersionTLS13,
	VersionTLS12,
	VersionTLS11,
	VersionTLS10,
	VersionSSL30,
}

func (c *Config) supportedVersions(isClient bool) []uint16 {
	versions := make([]uint16, 0, len(supportedVersions))
	for _, v := range supportedVersions {
<<<<<<< HEAD
		if needFIPS() && (v < fipsMinVersion(c) || v > fipsMaxVersion(c)) {
=======
		// TLS 1.0 is the default minimum version.
		if (c == nil || c.MinVersion == 0) && v < VersionTLS10 {
>>>>>>> cc8838d6
			continue
		}
		if c != nil && c.MinVersion != 0 && v < c.MinVersion {
			continue
		}
		if c != nil && c.MaxVersion != 0 && v > c.MaxVersion {
			continue
		}
		// TLS 1.0 is the minimum version supported as a client.
		if isClient && v < VersionTLS10 {
			continue
		}
		// TLS 1.3 is opt-out in Go 1.13.
		if v == VersionTLS13 && !isTLS13Supported() {
			continue
		}
		versions = append(versions, v)
	}
	return versions
}

// tls13Support caches the result for isTLS13Supported.
var tls13Support struct {
	sync.Once
	cached bool
}

// isTLS13Supported returns whether the program enabled TLS 1.3 by not opting
// out with GODEBUG=tls13=0. It's cached after the first execution.
func isTLS13Supported() bool {
	tls13Support.Do(func() {
		tls13Support.cached = goDebugString("tls13") != "0"
	})
	return tls13Support.cached
}

// goDebugString returns the value of the named GODEBUG key.
// GODEBUG is of the form "key=val,key2=val2".
func goDebugString(key string) string {
	s := os.Getenv("GODEBUG")
	for i := 0; i < len(s)-len(key)-1; i++ {
		if i > 0 && s[i-1] != ',' {
			continue
		}
		afterKey := s[i+len(key):]
		if afterKey[0] != '=' || s[i:i+len(key)] != key {
			continue
		}
		val := afterKey[1:]
		for i, b := range val {
			if b == ',' {
				return val[:i]
			}
		}
		return val
	}
	return ""
}

func (c *Config) maxSupportedVersion(isClient bool) uint16 {
	supportedVersions := c.supportedVersions(isClient)
	if len(supportedVersions) == 0 {
		return 0
	}
	return supportedVersions[0]
}

// supportedVersionsFromMax returns a list of supported versions derived from a
// legacy maximum version value. Note that only versions supported by this
// library are returned. Any newer peer will use supportedVersions anyway.
func supportedVersionsFromMax(maxVersion uint16) []uint16 {
	versions := make([]uint16, 0, len(supportedVersions))
	for _, v := range supportedVersions {
		if v > maxVersion {
			continue
		}
		versions = append(versions, v)
	}
	return versions
}

var defaultCurvePreferences = []CurveID{X25519, CurveP256, CurveP384, CurveP521}

func (c *Config) curvePreferences() []CurveID {
	if needFIPS() {
		return fipsCurvePreferences(c)
	}
	if c == nil || len(c.CurvePreferences) == 0 {
		return defaultCurvePreferences
	}
	return c.CurvePreferences
}

// mutualVersion returns the protocol version to use given the advertised
// versions of the peer. Priority is given to the peer preference order.
func (c *Config) mutualVersion(isClient bool, peerVersions []uint16) (uint16, bool) {
	supportedVersions := c.supportedVersions(isClient)
	for _, peerVersion := range peerVersions {
		for _, v := range supportedVersions {
			if v == peerVersion {
				return v, true
			}
		}
	}
	return 0, false
}

// getCertificate returns the best certificate for the given ClientHelloInfo,
// defaulting to the first element of c.Certificates.
func (c *Config) getCertificate(clientHello *ClientHelloInfo) (*Certificate, error) {
	if c.GetCertificate != nil &&
		(len(c.Certificates) == 0 || len(clientHello.ServerName) > 0) {
		cert, err := c.GetCertificate(clientHello)
		if cert != nil || err != nil {
			return cert, err
		}
	}

	if len(c.Certificates) == 0 {
		return nil, errors.New("tls: no certificates configured")
	}

	if len(c.Certificates) == 1 || c.NameToCertificate == nil {
		// There's only one choice, so no point doing any work.
		return &c.Certificates[0], nil
	}

	name := strings.ToLower(clientHello.ServerName)
	for len(name) > 0 && name[len(name)-1] == '.' {
		name = name[:len(name)-1]
	}

	if cert, ok := c.NameToCertificate[name]; ok {
		return cert, nil
	}

	// try replacing labels in the name with wildcards until we get a
	// match.
	labels := strings.Split(name, ".")
	for i := range labels {
		labels[i] = "*"
		candidate := strings.Join(labels, ".")
		if cert, ok := c.NameToCertificate[candidate]; ok {
			return cert, nil
		}
	}

	// If nothing matches, return the first certificate.
	return &c.Certificates[0], nil
}

// BuildNameToCertificate parses c.Certificates and builds c.NameToCertificate
// from the CommonName and SubjectAlternateName fields of each of the leaf
// certificates.
func (c *Config) BuildNameToCertificate() {
	c.NameToCertificate = make(map[string]*Certificate)
	for i := range c.Certificates {
		cert := &c.Certificates[i]
		x509Cert := cert.Leaf
		if x509Cert == nil {
			var err error
			x509Cert, err = x509.ParseCertificate(cert.Certificate[0])
			if err != nil {
				continue
			}
		}
		if len(x509Cert.Subject.CommonName) > 0 {
			c.NameToCertificate[x509Cert.Subject.CommonName] = cert
		}
		for _, san := range x509Cert.DNSNames {
			c.NameToCertificate[san] = cert
		}
	}
}

const (
	keyLogLabelTLS12           = "CLIENT_RANDOM"
	keyLogLabelClientHandshake = "CLIENT_HANDSHAKE_TRAFFIC_SECRET"
	keyLogLabelServerHandshake = "SERVER_HANDSHAKE_TRAFFIC_SECRET"
	keyLogLabelClientTraffic   = "CLIENT_TRAFFIC_SECRET_0"
	keyLogLabelServerTraffic   = "SERVER_TRAFFIC_SECRET_0"
)

func (c *Config) writeKeyLog(label string, clientRandom, secret []byte) error {
	if c.KeyLogWriter == nil {
		return nil
	}

	logLine := []byte(fmt.Sprintf("%s %x %x\n", label, clientRandom, secret))

	writerMutex.Lock()
	_, err := c.KeyLogWriter.Write(logLine)
	writerMutex.Unlock()

	return err
}

// writerMutex protects all KeyLogWriters globally. It is rarely enabled,
// and is only for debugging, so a global mutex saves space.
var writerMutex sync.Mutex

// A Certificate is a chain of one or more certificates, leaf first.
type Certificate struct {
	Certificate [][]byte
	// PrivateKey contains the private key corresponding to the public key in
	// Leaf. This must implement crypto.Signer with an RSA, ECDSA or Ed25519 PublicKey.
	// For a server up to TLS 1.2, it can also implement crypto.Decrypter with
	// an RSA PublicKey.
	PrivateKey crypto.PrivateKey
	// OCSPStaple contains an optional OCSP response which will be served
	// to clients that request it.
	OCSPStaple []byte
	// SignedCertificateTimestamps contains an optional list of Signed
	// Certificate Timestamps which will be served to clients that request it.
	SignedCertificateTimestamps [][]byte
	// Leaf is the parsed form of the leaf certificate, which may be
	// initialized using x509.ParseCertificate to reduce per-handshake
	// processing for TLS clients doing client authentication. If nil, the
	// leaf certificate will be parsed as needed.
	Leaf *x509.Certificate
}

type handshakeMessage interface {
	marshal() []byte
	unmarshal([]byte) bool
}

// lruSessionCache is a ClientSessionCache implementation that uses an LRU
// caching strategy.
type lruSessionCache struct {
	sync.Mutex

	m        map[string]*list.Element
	q        *list.List
	capacity int
}

type lruSessionCacheEntry struct {
	sessionKey string
	state      *ClientSessionState
}

// NewLRUClientSessionCache returns a ClientSessionCache with the given
// capacity that uses an LRU strategy. If capacity is < 1, a default capacity
// is used instead.
func NewLRUClientSessionCache(capacity int) ClientSessionCache {
	const defaultSessionCacheCapacity = 64

	if capacity < 1 {
		capacity = defaultSessionCacheCapacity
	}
	return &lruSessionCache{
		m:        make(map[string]*list.Element),
		q:        list.New(),
		capacity: capacity,
	}
}

// Put adds the provided (sessionKey, cs) pair to the cache. If cs is nil, the entry
// corresponding to sessionKey is removed from the cache instead.
func (c *lruSessionCache) Put(sessionKey string, cs *ClientSessionState) {
	c.Lock()
	defer c.Unlock()

	if elem, ok := c.m[sessionKey]; ok {
		if cs == nil {
			c.q.Remove(elem)
			delete(c.m, sessionKey)
		} else {
			entry := elem.Value.(*lruSessionCacheEntry)
			entry.state = cs
			c.q.MoveToFront(elem)
		}
		return
	}

	if c.q.Len() < c.capacity {
		entry := &lruSessionCacheEntry{sessionKey, cs}
		c.m[sessionKey] = c.q.PushFront(entry)
		return
	}

	elem := c.q.Back()
	entry := elem.Value.(*lruSessionCacheEntry)
	delete(c.m, entry.sessionKey)
	entry.sessionKey = sessionKey
	entry.state = cs
	c.q.MoveToFront(elem)
	c.m[sessionKey] = elem
}

// Get returns the ClientSessionState value associated with a given key. It
// returns (nil, false) if no value is found.
func (c *lruSessionCache) Get(sessionKey string) (*ClientSessionState, bool) {
	c.Lock()
	defer c.Unlock()

	if elem, ok := c.m[sessionKey]; ok {
		c.q.MoveToFront(elem)
		return elem.Value.(*lruSessionCacheEntry).state, true
	}
	return nil, false
}

// TODO(jsing): Make these available to both crypto/x509 and crypto/tls.
type dsaSignature struct {
	R, S *big.Int
}

type ecdsaSignature dsaSignature

var emptyConfig Config

func defaultConfig() *Config {
	return &emptyConfig
}

var (
	once                        sync.Once
	varDefaultCipherSuites      []uint16
	varDefaultCipherSuitesTLS13 []uint16
)

func defaultCipherSuites() []uint16 {
	once.Do(initDefaultCipherSuites)
	return varDefaultCipherSuites
}

func defaultCipherSuitesTLS13() []uint16 {
	once.Do(initDefaultCipherSuites)
	return varDefaultCipherSuitesTLS13
}

func initDefaultCipherSuites() {
	var topCipherSuites []uint16

	// Check the cpu flags for each platform that has optimized GCM implementations.
	// Worst case, these variables will just all be false.
	var (
		hasGCMAsmAMD64 = cpu.X86.HasAES && cpu.X86.HasPCLMULQDQ
		hasGCMAsmARM64 = cpu.ARM64.HasAES && cpu.ARM64.HasPMULL
		// Keep in sync with crypto/aes/cipher_s390x.go.
		hasGCMAsmS390X = cpu.S390X.HasAES && cpu.S390X.HasAESCBC && cpu.S390X.HasAESCTR && (cpu.S390X.HasGHASH || cpu.S390X.HasAESGCM)

		hasGCMAsm = hasGCMAsmAMD64 || hasGCMAsmARM64 || hasGCMAsmS390X
	)

	if hasGCMAsm || boring.Enabled {
		// If BoringCrypto is enabled, always prioritize AES-GCM.
		// If AES-GCM hardware is provided then prioritise AES-GCM
		// cipher suites.
		topCipherSuites = []uint16{
			TLS_ECDHE_RSA_WITH_AES_128_GCM_SHA256,
			TLS_ECDHE_RSA_WITH_AES_256_GCM_SHA384,
			TLS_ECDHE_ECDSA_WITH_AES_128_GCM_SHA256,
			TLS_ECDHE_ECDSA_WITH_AES_256_GCM_SHA384,
			TLS_ECDHE_RSA_WITH_CHACHA20_POLY1305,
			TLS_ECDHE_ECDSA_WITH_CHACHA20_POLY1305,
		}
		varDefaultCipherSuitesTLS13 = []uint16{
			TLS_AES_128_GCM_SHA256,
			TLS_CHACHA20_POLY1305_SHA256,
			TLS_AES_256_GCM_SHA384,
		}
	} else {
		// Without AES-GCM hardware, we put the ChaCha20-Poly1305
		// cipher suites first.
		topCipherSuites = []uint16{
			TLS_ECDHE_RSA_WITH_CHACHA20_POLY1305,
			TLS_ECDHE_ECDSA_WITH_CHACHA20_POLY1305,
			TLS_ECDHE_RSA_WITH_AES_128_GCM_SHA256,
			TLS_ECDHE_RSA_WITH_AES_256_GCM_SHA384,
			TLS_ECDHE_ECDSA_WITH_AES_128_GCM_SHA256,
			TLS_ECDHE_ECDSA_WITH_AES_256_GCM_SHA384,
		}
		varDefaultCipherSuitesTLS13 = []uint16{
			TLS_CHACHA20_POLY1305_SHA256,
			TLS_AES_128_GCM_SHA256,
			TLS_AES_256_GCM_SHA384,
		}
	}

	varDefaultCipherSuites = make([]uint16, 0, len(cipherSuites))
	varDefaultCipherSuites = append(varDefaultCipherSuites, topCipherSuites...)

NextCipherSuite:
	for _, suite := range cipherSuites {
		if suite.flags&suiteDefaultOff != 0 {
			continue
		}
		for _, existing := range varDefaultCipherSuites {
			if existing == suite.id {
				continue NextCipherSuite
			}
		}
		varDefaultCipherSuites = append(varDefaultCipherSuites, suite.id)
	}
}

func unexpectedMessageError(wanted, got interface{}) error {
	return fmt.Errorf("tls: received unexpected handshake message of type %T when waiting for %T", got, wanted)
}

func isSupportedSignatureAlgorithm(sigAlg SignatureScheme, supportedSignatureAlgorithms []SignatureScheme) bool {
	for _, s := range supportedSignatureAlgorithms {
		if s == sigAlg {
			return true
		}
	}
	return false
}

// signatureFromSignatureScheme maps a signature algorithm to the underlying
// signature method (without hash function).
func signatureFromSignatureScheme(signatureAlgorithm SignatureScheme) uint8 {
	switch signatureAlgorithm {
	case PKCS1WithSHA1, PKCS1WithSHA256, PKCS1WithSHA384, PKCS1WithSHA512:
		return signaturePKCS1v15
	case PSSWithSHA256, PSSWithSHA384, PSSWithSHA512:
		return signatureRSAPSS
	case ECDSAWithSHA1, ECDSAWithP256AndSHA256, ECDSAWithP384AndSHA384, ECDSAWithP521AndSHA512:
		return signatureECDSA
	case Ed25519:
		return signatureEd25519
	default:
		return 0
	}
}<|MERGE_RESOLUTION|>--- conflicted
+++ resolved
@@ -799,12 +799,11 @@
 func (c *Config) supportedVersions(isClient bool) []uint16 {
 	versions := make([]uint16, 0, len(supportedVersions))
 	for _, v := range supportedVersions {
-<<<<<<< HEAD
 		if needFIPS() && (v < fipsMinVersion(c) || v > fipsMaxVersion(c)) {
-=======
+			continue
+		}
 		// TLS 1.0 is the default minimum version.
 		if (c == nil || c.MinVersion == 0) && v < VersionTLS10 {
->>>>>>> cc8838d6
 			continue
 		}
 		if c != nil && c.MinVersion != 0 && v < c.MinVersion {
