--- conflicted
+++ resolved
@@ -9,11 +9,7 @@
 
 package p
 
-<<<<<<< HEAD
-type T struct{ T } // ERROR "invalid recursive type T|cycle"
-=======
 type T struct{ T } // ERROR "invalid recursive type .*T"
->>>>>>> 4e8f681e
 
 func f() {
 	println(T{} == T{})
