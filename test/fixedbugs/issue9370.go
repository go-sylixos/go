--- conflicted
+++ resolved
@@ -33,24 +33,24 @@
 var (
 	_ = e == c
 	_ = e != c
-	_ = e >= c // ERROR "invalid operation.*not defined|invalid comparison"
+	_ = e >= c // ERROR "invalid operation.*not defined|invalid comparison|cannot compare"
 	_ = c == e
 	_ = c != e
-	_ = c >= e // ERROR "invalid operation.*not defined|invalid comparison"
+	_ = c >= e // ERROR "invalid operation.*not defined|invalid comparison|cannot compare"
 
 	_ = i == c
 	_ = i != c
-	_ = i >= c // ERROR "invalid operation.*not defined|invalid comparison"
+	_ = i >= c // ERROR "invalid operation.*not defined|invalid comparison|cannot compare"
 	_ = c == i
 	_ = c != i
-	_ = c >= i // ERROR "invalid operation.*not defined|invalid comparison"
+	_ = c >= i // ERROR "invalid operation.*not defined|invalid comparison|cannot compare"
 
 	_ = e == n
 	_ = e != n
-	_ = e >= n // ERROR "invalid operation.*not defined|invalid comparison"
+	_ = e >= n // ERROR "invalid operation.*not defined|invalid comparison|cannot compare"
 	_ = n == e
 	_ = n != e
-	_ = n >= e // ERROR "invalid operation.*not defined|invalid comparison"
+	_ = n >= e // ERROR "invalid operation.*not defined|invalid comparison|cannot compare"
 
 	// i and n are not assignable to each other
 	_ = i == n // ERROR "invalid operation.*mismatched types|incompatible types"
@@ -65,73 +65,14 @@
 	_ = e >= 1 // ERROR "invalid operation.*not defined|invalid comparison"
 	_ = 1 == e
 	_ = 1 != e
-<<<<<<< HEAD
-	_ = 1 >= e // ERROR "invalid operation.*not defined"
-
-	_ = i == 1 // ERROR "invalid operation.*mismatched types|cannot convert"
-	_ = i != 1 // ERROR "invalid operation.*mismatched types|cannot convert"
-	_ = i >= 1 // ERROR "invalid operation.*mismatched types|cannot convert"
-	_ = 1 == i // ERROR "invalid operation.*mismatched types|cannot convert"
-	_ = 1 != i // ERROR "invalid operation.*mismatched types|cannot convert"
-	_ = 1 >= i // ERROR "invalid operation.*mismatched types|cannot convert"
-
-	_ = e == f // ERROR "invalid operation.*not defined"
-	_ = e != f // ERROR "invalid operation.*not defined"
-	_ = e >= f // ERROR "invalid operation.*not defined"
-	_ = f == e // ERROR "invalid operation.*not defined"
-	_ = f != e // ERROR "invalid operation.*not defined"
-	_ = f >= e // ERROR "invalid operation.*not defined"
-
-	_ = i == f // ERROR "invalid operation.*mismatched types"
-	_ = i != f // ERROR "invalid operation.*mismatched types"
-	_ = i >= f // ERROR "invalid operation.*mismatched types"
-	_ = f == i // ERROR "invalid operation.*mismatched types"
-	_ = f != i // ERROR "invalid operation.*mismatched types"
-	_ = f >= i // ERROR "invalid operation.*mismatched types"
-
-	_ = e == g // ERROR "invalid operation.*not defined"
-	_ = e != g // ERROR "invalid operation.*not defined"
-	_ = e >= g // ERROR "invalid operation.*not defined"
-	_ = g == e // ERROR "invalid operation.*not defined"
-	_ = g != e // ERROR "invalid operation.*not defined"
-	_ = g >= e // ERROR "invalid operation.*not defined"
-
-	_ = i == g // ERROR "invalid operation.*not defined"
-	_ = i != g // ERROR "invalid operation.*not defined"
-	_ = i >= g // ERROR "invalid operation.*not defined"
-	_ = g == i // ERROR "invalid operation.*not defined"
-	_ = g != i // ERROR "invalid operation.*not defined"
-	_ = g >= i // ERROR "invalid operation.*not defined"
-
-	_ = _ == e // ERROR "cannot use _ as value"
-	_ = _ == i // ERROR "cannot use _ as value"
-	_ = _ == c // ERROR "cannot use _ as value"
-	_ = _ == n // ERROR "cannot use _ as value"
-	_ = _ == f // ERROR "cannot use _ as value"
-	_ = _ == g // ERROR "cannot use _ as value"
-
-	_ = e == _ // ERROR "cannot use _ as value"
-	_ = i == _ // ERROR "cannot use _ as value"
-	_ = c == _ // ERROR "cannot use _ as value"
-	_ = n == _ // ERROR "cannot use _ as value"
-	_ = f == _ // ERROR "cannot use _ as value"
-	_ = g == _ // ERROR "cannot use _ as value"
-
-	_ = _ == _ // ERROR "cannot use _ as value"
-
-	_ = e ^ c // ERROR "invalid operation.*mismatched types"
-	_ = c ^ e // ERROR "invalid operation.*mismatched types"
-	_ = 1 ^ e // ERROR "invalid operation.*mismatched types"
-	_ = e ^ 1 // ERROR "invalid operation.*mismatched types"
-=======
 	_ = 1 >= e // ERROR "invalid operation.*not defined|invalid comparison"
 
-	_ = i == 1 // ERROR "invalid operation.*mismatched types|incompatible types"
-	_ = i != 1 // ERROR "invalid operation.*mismatched types|incompatible types"
-	_ = i >= 1 // ERROR "invalid operation.*mismatched types|incompatible types"
-	_ = 1 == i // ERROR "invalid operation.*mismatched types|incompatible types"
-	_ = 1 != i // ERROR "invalid operation.*mismatched types|incompatible types"
-	_ = 1 >= i // ERROR "invalid operation.*mismatched types|incompatible types"
+	_ = i == 1 // ERROR "invalid operation.*mismatched types|incompatible types|cannot convert"
+	_ = i != 1 // ERROR "invalid operation.*mismatched types|incompatible types|cannot convert"
+	_ = i >= 1 // ERROR "invalid operation.*mismatched types|incompatible types|cannot convert"
+	_ = 1 == i // ERROR "invalid operation.*mismatched types|incompatible types|cannot convert"
+	_ = 1 != i // ERROR "invalid operation.*mismatched types|incompatible types|cannot convert"
+	_ = 1 >= i // ERROR "invalid operation.*mismatched types|incompatible types|cannot convert"
 
 	_ = e == f // ERROR "invalid operation.*not defined|invalid operation"
 	_ = e != f // ERROR "invalid operation.*not defined|invalid operation"
@@ -181,7 +122,6 @@
 	_ = c ^ e // ERROR "invalid operation.*mismatched types|incompatible types"
 	_ = 1 ^ e // ERROR "invalid operation.*mismatched types|incompatible types"
 	_ = e ^ 1 // ERROR "invalid operation.*mismatched types|incompatible types"
->>>>>>> 4e8f681e
 	_ = 1 ^ c
 	_ = c ^ 1
 )